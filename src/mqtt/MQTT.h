--- conflicted
+++ resolved
@@ -13,11 +13,8 @@
 #include <EthernetClient.h>
 #endif
 
-<<<<<<< HEAD
 #define MAX_MQTT_QUEUE 16
 
-=======
->>>>>>> 09efbb75
 /**
  * Our wrapper/singleton for sending/receiving MQTT "udp" packets.  This object isolates the MQTT protocol implementation from
  * the two components that use it: MQTTPlugin and MQTTSimInterface.
