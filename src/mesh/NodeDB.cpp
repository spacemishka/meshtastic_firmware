--- conflicted
+++ resolved
@@ -489,12 +489,7 @@
 /// we updateGUI and updateGUIforNode if we think our this change is big enough for a redraw
 void NodeDB::updateFrom(const MeshPacket &mp)
 {
-<<<<<<< HEAD
-
-    if (mp.which_payloadVariant == MeshPacket_decoded_tag) {
-=======
     if (mp.which_payloadVariant == MeshPacket_decoded_tag && mp.from) {
->>>>>>> 5286f23c
         DEBUG_MSG("Update DB node 0x%x, rx_time=%u\n", mp.from, mp.rx_time);
 
         NodeInfo *info = getOrCreateNode(getFrom(&mp));
