--- conflicted
+++ resolved
@@ -93,16 +93,15 @@
 /// bluetooth comms code.  If the txmit queue is empty it might return an error
 ErrorCode RadioLibInterface::send(MeshPacket *p)
 {
-<<<<<<< HEAD
+  
+#ifndef DISABLE_WELCOME_UNSET
+  
     if (config.lora.region != Config_LoRaConfig_RegionCode_Unset) {
         if (disabled || config.lora.tx_disabled) {
-=======
-
-#ifndef DISABLE_WELCOME_UNSET
+
 
     if (radioConfig.preferences.region != RegionCode_Unset) {
         if (disabled || radioConfig.preferences.is_lora_tx_disabled) {
->>>>>>> b980f3e3
             DEBUG_MSG("send - lora_tx_disabled\n");
             packetPool.release(p);
             return ERRNO_DISABLED;
