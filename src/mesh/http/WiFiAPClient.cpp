#include "NodeDB.h"
#include "RTC.h"
#include "concurrency/Periodic.h"
#include "mesh/http/WiFiAPClient.h"
#include "configuration.h"
#include "main.h"
#include "mesh/http/WebServer.h"
#include "mesh/api/WiFiServerAPI.h"
#include "mqtt/MQTT.h"
#include "target_specific.h"
#include <ESPmDNS.h>
#include <esp_wifi.h>
#include <WiFi.h>
#include <WiFiUdp.h>

#ifndef DISABLE_NTP
#include <NTPClient.h>
#endif

using namespace concurrency;

static void WiFiEvent(WiFiEvent_t event);

// NTP
WiFiUDP ntpUDP;

#ifndef DISABLE_NTP
NTPClient timeClient(ntpUDP, config.network.ntp_server);
#endif

uint8_t wifiDisconnectReason = 0;

// Stores our hostname
char ourHost[16];

bool APStartupComplete = 0;

unsigned long lastrun_ntp = 0;

bool needReconnect = true; // If we create our reconnector, run it once at the beginning

Periodic *wifiReconnect;

static int32_t reconnectWiFi()
{
    const char *wifiName = config.network.wifi_ssid;
    const char *wifiPsw = config.network.wifi_psk;

    if (config.network.wifi_enabled && needReconnect) {
        
        if (!*wifiPsw) // Treat empty password as no password
            wifiPsw = NULL;

        needReconnect = false;

        // Make sure we clear old connection credentials
        WiFi.disconnect(false, true);
        LOG_INFO("Reconnecting to WiFi access point %s\n",wifiName);

        delay(5000);

        if (!WiFi.isConnected()) {
            WiFi.begin(wifiName, wifiPsw);
        }
    }

#ifndef DISABLE_NTP
    if (WiFi.isConnected() && (((millis() - lastrun_ntp) > 43200000) || (lastrun_ntp == 0))) { // every 12 hours
        LOG_DEBUG("Updating NTP time from %s\n",config.network.ntp_server);
        if (timeClient.update()) {
            LOG_DEBUG("NTP Request Success - Setting RTCQualityNTP if needed\n");

            struct timeval tv;
            tv.tv_sec = timeClient.getEpochTime();
            tv.tv_usec = 0;

            perhapsSetRTC(RTCQualityNTP, &tv);
            lastrun_ntp = millis();

        } else {
            LOG_DEBUG("NTP Update failed\n");
        }
    }
#endif

    if (config.network.wifi_enabled && !WiFi.isConnected()) {
        return 1000; // check once per second
    } else {
        return 300000; // every 5 minutes
    }
}

bool isWifiAvailable()
{

    if (config.network.wifi_enabled && (config.network.wifi_ssid[0])) {
        return true;
    } else {
        return false;
    }
}

// Disable WiFi
void deinitWifi()
{
    LOG_INFO("WiFi deinit\n");

    if (isWifiAvailable()) {
        WiFi.disconnect(true);
        WiFi.mode(WIFI_MODE_NULL);
        LOG_INFO("WiFi Turned Off\n");
        // WiFi.printDiag(Serial);
    }
}

static void onNetworkConnected()
{
    if (!APStartupComplete) {
        // Start web server
        LOG_INFO("Starting network services\n");

        // start mdns
        if (!MDNS.begin("Meshtastic")) {
            LOG_ERROR("Error setting up MDNS responder!\n");
        } else {
            LOG_INFO("mDNS responder started\n");
            LOG_INFO("mDNS Host: Meshtastic.local\n");
            MDNS.addService("http", "tcp", 80);
            MDNS.addService("https", "tcp", 443);
        }

#ifndef DISABLE_NTP
        LOG_INFO("Starting NTP time client\n");
        timeClient.begin();
        timeClient.setUpdateInterval(60 * 60); // Update once an hour
#endif

        initWebServer();
        initApiServer();

        APStartupComplete = true;
    }

    // FIXME this is kinda yucky, instead we should just have an observable for 'wifireconnected'
    if (mqtt)
        mqtt->reconnect();
}

// Startup WiFi
bool initWifi()
{
    if (config.network.wifi_enabled && config.network.wifi_ssid[0]) {

        const char *wifiName = config.network.wifi_ssid;
        const char *wifiPsw = config.network.wifi_psk;

        createSSLCert();

        esp_wifi_set_storage(WIFI_STORAGE_RAM); // Disable flash storage for WiFi credentials

        if (!*wifiPsw) // Treat empty password as no password
            wifiPsw = NULL;

        if (*wifiName) {
            uint8_t dmac[6];
            getMacAddr(dmac);
            sprintf(ourHost, "Meshtastic-%02x%02x", dmac[4], dmac[5]);

            WiFi.mode(WIFI_MODE_STA);
            WiFi.setHostname(ourHost);
            WiFi.onEvent(WiFiEvent);
            WiFi.setAutoReconnect(true);
            WiFi.setSleep(false);
            if (config.network.address_mode == Config_NetworkConfig_AddressMode_STATIC && config.network.ipv4_config.ip != 0) {
                WiFi.config(config.network.ipv4_config.ip,
                            config.network.ipv4_config.gateway,
                            config.network.ipv4_config.subnet,
                            config.network.ipv4_config.dns, 
                            config.network.ipv4_config.dns); // Wifi wants two DNS servers... set both to the same value
            }

            // This is needed to improve performance.
            esp_wifi_set_ps(WIFI_PS_NONE); // Disable radio power saving

            WiFi.onEvent(
                [](WiFiEvent_t event, WiFiEventInfo_t info) {
<<<<<<< HEAD
                    LOG_WARN("WiFi lost connection. Reason: %d\n", info.wifi_sta_disconnected.reason);
=======
                    LOG_WARN("WiFi lost connection. Reason: %d", info.wifi_sta_disconnected.reason);
>>>>>>> 9c1cfe93

                    /*
                        If we are disconnected from the AP for some reason,
                        save the error code.

                        For a reference to the codes:
                            https://docs.espressif.com/projects/esp-idf/en/latest/esp32/api-guides/wifi.html#wi-fi-reason-code
                    */
                    wifiDisconnectReason = info.wifi_sta_disconnected.reason;
                },
                WiFiEvent_t::ARDUINO_EVENT_WIFI_STA_DISCONNECTED);

            LOG_DEBUG("JOINING WIFI soon: ssid=%s\n", wifiName);
            wifiReconnect = new Periodic("WifiConnect", reconnectWiFi);
        }
        return true;
    } else {
        LOG_INFO("Not using WIFI\n");
        return false;
    }
}

// Called by the Espressif SDK to
static void WiFiEvent(WiFiEvent_t event)
{
    LOG_DEBUG("WiFi-Event %d: ", event);

    switch (event) {
    case ARDUINO_EVENT_WIFI_READY:
        LOG_INFO("WiFi interface ready\n");
        break;
    case ARDUINO_EVENT_WIFI_SCAN_DONE:
        LOG_INFO("Completed scan for access points\n");
        break;
    case ARDUINO_EVENT_WIFI_STA_START:
        LOG_INFO("WiFi station started\n");
        break;
    case ARDUINO_EVENT_WIFI_STA_STOP:
        LOG_INFO("WiFi station stopped\n");
        break;
    case ARDUINO_EVENT_WIFI_STA_CONNECTED:
        LOG_INFO("Connected to access point\n");
        break;
    case ARDUINO_EVENT_WIFI_STA_DISCONNECTED:
        LOG_INFO("Disconnected from WiFi access point\n");
        WiFi.disconnect(false, true);
        needReconnect = true;
        wifiReconnect->setIntervalFromNow(1000);
        break;
    case ARDUINO_EVENT_WIFI_STA_AUTHMODE_CHANGE:
        LOG_INFO("Authentication mode of access point has changed\n");
        break;
    case ARDUINO_EVENT_WIFI_STA_GOT_IP:
        LOG_INFO("Obtained IP address: ", WiFi.localIPv6());
        onNetworkConnected();
        break;
    case ARDUINO_EVENT_WIFI_STA_GOT_IP6:
        LOG_INFO("Obtained IP6 address: %s", WiFi.localIPv6());
        break;
    case ARDUINO_EVENT_WIFI_STA_LOST_IP:
        LOG_INFO("Lost IP address and IP address is reset to 0\n");
        WiFi.disconnect(false, true);
        needReconnect = true;
        wifiReconnect->setIntervalFromNow(1000);
        break;
    case ARDUINO_EVENT_WPS_ER_SUCCESS:
        LOG_INFO("WiFi Protected Setup (WPS): succeeded in enrollee mode\n");
        break;
    case ARDUINO_EVENT_WPS_ER_FAILED:
        LOG_INFO("WiFi Protected Setup (WPS): failed in enrollee mode\n");
        break;
    case ARDUINO_EVENT_WPS_ER_TIMEOUT:
        LOG_INFO("WiFi Protected Setup (WPS): timeout in enrollee mode\n");
        break;
    case ARDUINO_EVENT_WPS_ER_PIN:
        LOG_INFO("WiFi Protected Setup (WPS): pin code in enrollee mode\n");
        break;
    case ARDUINO_EVENT_WPS_ER_PBC_OVERLAP:
        LOG_INFO("WiFi Protected Setup (WPS): push button overlap in enrollee mode\n");
        break;
    case ARDUINO_EVENT_WIFI_AP_START:
        LOG_INFO("WiFi access point started\n");
        break;
    case ARDUINO_EVENT_WIFI_AP_STOP:
        LOG_INFO("WiFi access point stopped\n");
        break;
    case ARDUINO_EVENT_WIFI_AP_STACONNECTED:
        LOG_INFO("Client connected\n");
        break;
    case ARDUINO_EVENT_WIFI_AP_STADISCONNECTED:
        LOG_INFO("Client disconnected\n");
        break;
    case ARDUINO_EVENT_WIFI_AP_STAIPASSIGNED:
        LOG_INFO("Assigned IP address to client\n");
        break;
    case ARDUINO_EVENT_WIFI_AP_PROBEREQRECVED:
        LOG_INFO("Received probe request\n");
        break;
    case ARDUINO_EVENT_WIFI_AP_GOT_IP6:
        LOG_INFO("IPv6 is preferred\n");
        break;
    case ARDUINO_EVENT_WIFI_FTM_REPORT:
        LOG_INFO("Fast Transition Management report\n");
        break;
    case ARDUINO_EVENT_ETH_START:
        LOG_INFO("Ethernet started\n");
        break;
    case ARDUINO_EVENT_ETH_STOP:
        LOG_INFO("Ethernet stopped\n");
        break;
    case ARDUINO_EVENT_ETH_CONNECTED:
        LOG_INFO("Ethernet connected\n");
        break;
    case ARDUINO_EVENT_ETH_DISCONNECTED:
        LOG_INFO("Ethernet disconnected\n");
        break;
    case ARDUINO_EVENT_ETH_GOT_IP:
        LOG_INFO("Obtained IP address (ARDUINO_EVENT_ETH_GOT_IP)\n");
        break;
    case ARDUINO_EVENT_ETH_GOT_IP6:
        LOG_INFO("Obtained IP6 address (ARDUINO_EVENT_ETH_GOT_IP6)\n");
        break;
    case ARDUINO_EVENT_SC_SCAN_DONE:
        LOG_INFO("SmartConfig: Scan done\n");
        break;
    case ARDUINO_EVENT_SC_FOUND_CHANNEL:
        LOG_INFO("SmartConfig: Found channel\n");
        break;
    case ARDUINO_EVENT_SC_GOT_SSID_PSWD:
        LOG_INFO("SmartConfig: Got SSID and password\n");
        break;
    case ARDUINO_EVENT_SC_SEND_ACK_DONE:
        LOG_INFO("SmartConfig: Send ACK done\n");
        break;
    case ARDUINO_EVENT_PROV_INIT:
        LOG_INFO("Provisioning: Init\n");
        break;
    case ARDUINO_EVENT_PROV_DEINIT:
        LOG_INFO("Provisioning: Stopped\n");
        break;
    case ARDUINO_EVENT_PROV_START:
        LOG_INFO("Provisioning: Started\n");
        break;
    case ARDUINO_EVENT_PROV_END:
        LOG_INFO("Provisioning: End\n");
        break;
    case ARDUINO_EVENT_PROV_CRED_RECV:
        LOG_INFO("Provisioning: Credentials received\n");
        break;
    case ARDUINO_EVENT_PROV_CRED_FAIL:
        LOG_INFO("Provisioning: Credentials failed\n");
        break;
    case ARDUINO_EVENT_PROV_CRED_SUCCESS:
        LOG_INFO("Provisioning: Credentials success\n");
        break;
    default:
        break;
    }
}

uint8_t getWifiDisconnectReason()
{
    return wifiDisconnectReason;
}<|MERGE_RESOLUTION|>--- conflicted
+++ resolved
@@ -184,11 +184,8 @@
 
             WiFi.onEvent(
                 [](WiFiEvent_t event, WiFiEventInfo_t info) {
-<<<<<<< HEAD
+
                     LOG_WARN("WiFi lost connection. Reason: %d\n", info.wifi_sta_disconnected.reason);
-=======
-                    LOG_WARN("WiFi lost connection. Reason: %d", info.wifi_sta_disconnected.reason);
->>>>>>> 9c1cfe93
 
                     /*
                         If we are disconnected from the AP for some reason,
