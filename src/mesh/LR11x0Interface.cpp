#include "LR11x0Interface.h"
#include "Throttle.h"
#include "configuration.h"
#include "error.h"
#include "mesh/NodeDB.h"
#ifdef LR11X0_DIO_AS_RF_SWITCH
#include "rfswitch.h"
#else
static const uint32_t rfswitch_dio_pins[] = {RADIOLIB_NC, RADIOLIB_NC, RADIOLIB_NC, RADIOLIB_NC, RADIOLIB_NC};
static const Module::RfSwitchMode_t rfswitch_table[] = {
    {LR11x0::MODE_STBY, {}},  {LR11x0::MODE_RX, {}},   {LR11x0::MODE_TX, {}},   {LR11x0::MODE_TX_HP, {}},
    {LR11x0::MODE_TX_HF, {}}, {LR11x0::MODE_GNSS, {}}, {LR11x0::MODE_WIFI, {}}, END_OF_MODE_TABLE,
};
#endif

#ifdef ARCH_PORTDUINO
#include "PortduinoGlue.h"
#endif

// Particular boards might define a different max power based on what their hardware can do, default to max power output if not
// specified (may be dangerous if using external PA and LR11x0 power config forgotten)
#ifndef LR1110_MAX_POWER
#define LR1110_MAX_POWER 22
#endif

// the 2.4G part maxes at 13dBm

#ifndef LR1120_MAX_POWER
#define LR1120_MAX_POWER 13
#endif

template <typename T>
LR11x0Interface<T>::LR11x0Interface(LockingArduinoHal *hal, RADIOLIB_PIN_TYPE cs, RADIOLIB_PIN_TYPE irq, RADIOLIB_PIN_TYPE rst,
                                    RADIOLIB_PIN_TYPE busy)
    : RadioLibInterface(hal, cs, irq, rst, busy, &lora), lora(&module)
{
    LOG_WARN("LR11x0Interface(cs=%d, irq=%d, rst=%d, busy=%d)\n", cs, irq, rst, busy);
}

/// Initialise the Driver transport hardware and software.
/// Make sure the Driver is properly configured before calling init().
/// \return true if initialisation succeeded.
template <typename T> bool LR11x0Interface<T>::init()
{
#ifdef LR11X0_POWER_EN
    pinMode(LR11X0_POWER_EN, OUTPUT);
    digitalWrite(LR11X0_POWER_EN, HIGH);
#endif

// FIXME: correct logic to default to not using TCXO if no voltage is specified for LR11x0_DIO3_TCXO_VOLTAGE
#if !defined(LR11X0_DIO3_TCXO_VOLTAGE)
    float tcxoVoltage =
        0; // "TCXO reference voltage to be set on DIO3. Defaults to 1.6 V, set to 0 to skip." per
           // https://github.com/jgromes/RadioLib/blob/690a050ebb46e6097c5d00c371e961c1caa3b52e/src/modules/LR11x0/LR11x0.h#L471C26-L471C104
    // (DIO3 is free to be used as an IRQ)
    LOG_DEBUG("LR11X0_DIO3_TCXO_VOLTAGE not defined, not using DIO3 as TCXO reference voltage\n");
#else
    float tcxoVoltage = LR11X0_DIO3_TCXO_VOLTAGE;
    LOG_DEBUG("LR11X0_DIO3_TCXO_VOLTAGE defined, using DIO3 as TCXO reference voltage at %f V\n", LR11X0_DIO3_TCXO_VOLTAGE);
    // (DIO3 is not free to be used as an IRQ)
#endif

    RadioLibInterface::init();

    if (power > LR1110_MAX_POWER) // Clamp power to maximum defined level
        power = LR1110_MAX_POWER;

    if ((power > LR1120_MAX_POWER) &&
        (config.lora.region == meshtastic_Config_LoRaConfig_RegionCode_LORA_24)) // clamp again if wide freq range
        power = LR1120_MAX_POWER;

    limitPower();

<<<<<<< HEAD
#ifdef TRACKER_T1000_E // Tracker T1000E uses DIO5, DIO6, DIO7, DIO8 for RF switching

    static const uint32_t rfswitch_dio_pins[] = {RADIOLIB_LR11X0_DIO5, RADIOLIB_LR11X0_DIO6, RADIOLIB_LR11X0_DIO7,
                                                 RADIOLIB_LR11X0_DIO8, RADIOLIB_NC};

    static const Module::RfSwitchMode_t rfswitch_table[] = {
        // mode             DIO5  DIO6  DIO7  DIO8
        {LR11x0::MODE_STBY, {LOW, LOW, LOW, LOW}},  {LR11x0::MODE_RX, {HIGH, LOW, LOW, HIGH}},
        {LR11x0::MODE_TX, {HIGH, HIGH, LOW, HIGH}}, {LR11x0::MODE_TX_HP, {LOW, HIGH, LOW, HIGH}},
        {LR11x0::MODE_TX_HF, {LOW, LOW, LOW, LOW}}, {LR11x0::MODE_GNSS, {LOW, LOW, HIGH, LOW}},
        {LR11x0::MODE_WIFI, {LOW, LOW, LOW, LOW}},  END_OF_MODE_TABLE,
    };

#elif defined(TLORA_T3S3_V1)
    static const uint32_t rfswitch_dio_pins[] = {RADIOLIB_LR11X0_DIO5, RADIOLIB_LR11X0_DIO6, RADIOLIB_NC, RADIOLIB_NC,
                                                 RADIOLIB_NC};

    static const Module::RfSwitchMode_t rfswitch_table[] = {
        // mode                  DIO5  DIO6
        {LR11x0::MODE_STBY, {LOW, LOW}},  {LR11x0::MODE_RX, {HIGH, LOW}},
        {LR11x0::MODE_TX, {LOW, HIGH}},   {LR11x0::MODE_TX_HP, {LOW, HIGH}},
        {LR11x0::MODE_TX_HF, {LOW, LOW}}, {LR11x0::MODE_GNSS, {LOW, LOW}},
        {LR11x0::MODE_WIFI, {LOW, LOW}},  END_OF_MODE_TABLE,
    };

#else

    // set RF switch configuration for Wio WM1110
    // Wio WM1110 uses DIO5 and DIO6 for RF switching

    static const uint32_t rfswitch_dio_pins[] = {RADIOLIB_LR11X0_DIO5, RADIOLIB_LR11X0_DIO6, RADIOLIB_NC, RADIOLIB_NC,
                                                 RADIOLIB_NC};

    static const Module::RfSwitchMode_t rfswitch_table[] = {
        // mode                  DIO5  DIO6
        {LR11x0::MODE_STBY, {LOW, LOW}},  {LR11x0::MODE_RX, {HIGH, LOW}},
        {LR11x0::MODE_TX, {HIGH, HIGH}},  {LR11x0::MODE_TX_HP, {LOW, HIGH}},
        {LR11x0::MODE_TX_HF, {LOW, LOW}}, {LR11x0::MODE_GNSS, {LOW, LOW}},
        {LR11x0::MODE_WIFI, {LOW, LOW}},  END_OF_MODE_TABLE,
    };

#endif

// We need to do this before begin() call
#ifdef LR11X0_DIO_AS_RF_SWITCH
    LOG_DEBUG("Setting DIO RF switch\n");
    bool dioAsRfSwitch = true;
#elif defined(ARCH_PORTDUINO)
    bool dioAsRfSwitch = false;
    if (settingsMap[dio2_as_rf_switch]) {
        LOG_DEBUG("Setting DIO RF switch\n");
        dioAsRfSwitch = true;
    }
#else
    bool dioAsRfSwitch = false;
#endif

    if (dioAsRfSwitch)
        lora.setRfSwitchTable(rfswitch_dio_pins, rfswitch_table);

=======
>>>>>>> ef1f0cb0
    int res = lora.begin(getFreq(), bw, sf, cr, syncWord, power, preambleLength, tcxoVoltage);
    // \todo Display actual typename of the adapter, not just `LR11x0`
    LOG_INFO("LR11x0 init result %d\n", res);
    if (res == RADIOLIB_ERR_CHIP_NOT_FOUND)
        return false;

    LR11x0VersionInfo_t version;
    res = lora.getVersionInfo(&version);
    if (res == RADIOLIB_ERR_NONE)
        LOG_DEBUG("LR11x0 Device %d, HW %d, FW %d.%d, WiFi %d.%d, GNSS %d.%d\n", version.device, version.hardware,
                  version.fwMajor, version.fwMinor, version.fwMajorWiFi, version.fwMinorWiFi, version.fwGNSS,
                  version.almanacGNSS);

    LOG_INFO("Frequency set to %f\n", getFreq());
    LOG_INFO("Bandwidth set to %f\n", bw);
    LOG_INFO("Power output set to %d\n", power);

    if (res == RADIOLIB_ERR_NONE)
        res = lora.setCRC(2);

    // FIXME: May want to set depending on a definition, currently all LR1110 variant files use the DC-DC regulator option
    if (res == RADIOLIB_ERR_NONE)
        res = lora.setRegulatorDCDC();

#ifdef LR11X0_DIO_AS_RF_SWITCH
    bool dioAsRfSwitch = true;
#elif defined(ARCH_PORTDUINO)
    bool dioAsRfSwitch = false;
    if (settingsMap[dio2_as_rf_switch]) {
        dioAsRfSwitch = true;
    }
#else
    bool dioAsRfSwitch = false;
#endif

    if (dioAsRfSwitch) {
        lora.setRfSwitchTable(rfswitch_dio_pins, rfswitch_table);
        LOG_DEBUG("Setting DIO RF switch\n", res);
    }

    if (res == RADIOLIB_ERR_NONE) {
        if (config.lora.sx126x_rx_boosted_gain) { // the name is unfortunate but historically accurate
            res = lora.setRxBoostedGainMode(true);
            LOG_INFO("Set RX gain to boosted mode; result: %d\n", res);
        } else {
            res = lora.setRxBoostedGainMode(false);
            LOG_INFO("Set RX gain to power saving mode (boosted mode off); result: %d\n", res);
        }
    }

    if (res == RADIOLIB_ERR_NONE)
        startReceive(); // start receiving

    return res == RADIOLIB_ERR_NONE;
}

template <typename T> bool LR11x0Interface<T>::reconfigure()
{
    RadioLibInterface::reconfigure();

    // set mode to standby
    setStandby();

    // configure publicly accessible settings
    int err = lora.setSpreadingFactor(sf);
    if (err != RADIOLIB_ERR_NONE)
        RECORD_CRITICALERROR(meshtastic_CriticalErrorCode_INVALID_RADIO_SETTING);

    err = lora.setBandwidth(bw);
    if (err != RADIOLIB_ERR_NONE)
        RECORD_CRITICALERROR(meshtastic_CriticalErrorCode_INVALID_RADIO_SETTING);

    err = lora.setCodingRate(cr);
    if (err != RADIOLIB_ERR_NONE)
        RECORD_CRITICALERROR(meshtastic_CriticalErrorCode_INVALID_RADIO_SETTING);

    // Hmm - seems to lower SNR when the signal levels are high.  Leaving off for now...
    // TODO: Confirm gain registers are okay now
    // err = lora.setRxGain(true);
    // assert(err == RADIOLIB_ERR_NONE);

    err = lora.setSyncWord(syncWord);
    assert(err == RADIOLIB_ERR_NONE);

    err = lora.setPreambleLength(preambleLength);
    assert(err == RADIOLIB_ERR_NONE);

    err = lora.setFrequency(getFreq());
    if (err != RADIOLIB_ERR_NONE)
        RECORD_CRITICALERROR(meshtastic_CriticalErrorCode_INVALID_RADIO_SETTING);

    if (power > LR1110_MAX_POWER) // This chip has lower power limits than some
        power = LR1110_MAX_POWER;
    if ((power > LR1120_MAX_POWER) && (config.lora.region == meshtastic_Config_LoRaConfig_RegionCode_LORA_24)) // 2.4G power limit
        power = LR1120_MAX_POWER;

    err = lora.setOutputPower(power);
    assert(err == RADIOLIB_ERR_NONE);

    startReceive(); // restart receiving

    return RADIOLIB_ERR_NONE;
}

template <typename T> void INTERRUPT_ATTR LR11x0Interface<T>::disableInterrupt()
{
    lora.clearIrqAction();
}

template <typename T> void LR11x0Interface<T>::setStandby()
{
    checkNotification(); // handle any pending interrupts before we force standby

    int err = lora.standby();

    if (err != RADIOLIB_ERR_NONE) {
        LOG_DEBUG("LR11x0 standby failed with error %d\n", err);
    }

    assert(err == RADIOLIB_ERR_NONE);

    isReceiving = false; // If we were receiving, not any more
    activeReceiveStart = 0;
    disableInterrupt();
    completeSending(); // If we were sending, not anymore
    RadioLibInterface::setStandby();
}

/**
 * Add SNR data to received messages
 */
template <typename T> void LR11x0Interface<T>::addReceiveMetadata(meshtastic_MeshPacket *mp)
{
    // LOG_DEBUG("PacketStatus %x\n", lora.getPacketStatus());
    mp->rx_snr = lora.getSNR();
    mp->rx_rssi = lround(lora.getRSSI());
}

/** We override to turn on transmitter power as needed.
 */
template <typename T> void LR11x0Interface<T>::configHardwareForSend()
{
    RadioLibInterface::configHardwareForSend();
}

// For power draw measurements, helpful to force radio to stay sleeping
// #define SLEEP_ONLY

template <typename T> void LR11x0Interface<T>::startReceive()
{
#ifdef SLEEP_ONLY
    sleep();
#else

    setStandby();

    lora.setPreambleLength(preambleLength); // Solve RX ack fail after direct message sent.  Not sure why this is needed.

    // We use a 16 bit preamble so this should save some power by letting radio sit in standby mostly.
    // Furthermore, we need the PREAMBLE_DETECTED and HEADER_VALID IRQ flag to detect whether we are actively receiving
    int err = lora.startReceive(RADIOLIB_LR11X0_RX_TIMEOUT_INF, RADIOLIB_IRQ_RX_DEFAULT_FLAGS, RADIOLIB_IRQ_RX_DEFAULT_MASK, 0);
    assert(err == RADIOLIB_ERR_NONE);

    RadioLibInterface::startReceive();

    // Must be done AFTER, starting transmit, because startTransmit clears (possibly stale) interrupt pending register bits
    enableInterrupt(isrRxLevel0);
#endif
}

/** Is the channel currently active? */
template <typename T> bool LR11x0Interface<T>::isChannelActive()
{
    // check if we can detect a LoRa preamble on the current channel
    int16_t result;

    setStandby();
    result = lora.scanChannel();
    if (result == RADIOLIB_LORA_DETECTED)
        return true;

    assert(result != RADIOLIB_ERR_WRONG_MODEM);

    return false;
}

/** Could we send right now (i.e. either not actively receiving or transmitting)? */
template <typename T> bool LR11x0Interface<T>::isActivelyReceiving()
{
    // The IRQ status will be cleared when we start our read operation. Check if we've started a header, but haven't yet
    // received and handled the interrupt for reading the packet/handling errors.
    return receiveDetected(lora.getIrqStatus(), RADIOLIB_LR11X0_IRQ_SYNC_WORD_HEADER_VALID,
                           RADIOLIB_LR11X0_IRQ_PREAMBLE_DETECTED);
}

template <typename T> bool LR11x0Interface<T>::sleep()
{
    // \todo Display actual typename of the adapter, not just `LR11x0`
    LOG_DEBUG("LR11x0 entering sleep mode\n");
    setStandby(); // Stop any pending operations

    // turn off TCXO if it was powered
    lora.setTCXO(0);

    // put chipset into sleep mode (we've already disabled interrupts by now)
    bool keepConfig = false;
    lora.sleep(keepConfig, 0); // Note: we do not keep the config, full reinit will be needed

#ifdef LR11X0_POWER_EN
    digitalWrite(LR11X0_POWER_EN, LOW);
#endif

    return true;
}<|MERGE_RESOLUTION|>--- conflicted
+++ resolved
@@ -71,69 +71,6 @@
 
     limitPower();
 
-<<<<<<< HEAD
-#ifdef TRACKER_T1000_E // Tracker T1000E uses DIO5, DIO6, DIO7, DIO8 for RF switching
-
-    static const uint32_t rfswitch_dio_pins[] = {RADIOLIB_LR11X0_DIO5, RADIOLIB_LR11X0_DIO6, RADIOLIB_LR11X0_DIO7,
-                                                 RADIOLIB_LR11X0_DIO8, RADIOLIB_NC};
-
-    static const Module::RfSwitchMode_t rfswitch_table[] = {
-        // mode             DIO5  DIO6  DIO7  DIO8
-        {LR11x0::MODE_STBY, {LOW, LOW, LOW, LOW}},  {LR11x0::MODE_RX, {HIGH, LOW, LOW, HIGH}},
-        {LR11x0::MODE_TX, {HIGH, HIGH, LOW, HIGH}}, {LR11x0::MODE_TX_HP, {LOW, HIGH, LOW, HIGH}},
-        {LR11x0::MODE_TX_HF, {LOW, LOW, LOW, LOW}}, {LR11x0::MODE_GNSS, {LOW, LOW, HIGH, LOW}},
-        {LR11x0::MODE_WIFI, {LOW, LOW, LOW, LOW}},  END_OF_MODE_TABLE,
-    };
-
-#elif defined(TLORA_T3S3_V1)
-    static const uint32_t rfswitch_dio_pins[] = {RADIOLIB_LR11X0_DIO5, RADIOLIB_LR11X0_DIO6, RADIOLIB_NC, RADIOLIB_NC,
-                                                 RADIOLIB_NC};
-
-    static const Module::RfSwitchMode_t rfswitch_table[] = {
-        // mode                  DIO5  DIO6
-        {LR11x0::MODE_STBY, {LOW, LOW}},  {LR11x0::MODE_RX, {HIGH, LOW}},
-        {LR11x0::MODE_TX, {LOW, HIGH}},   {LR11x0::MODE_TX_HP, {LOW, HIGH}},
-        {LR11x0::MODE_TX_HF, {LOW, LOW}}, {LR11x0::MODE_GNSS, {LOW, LOW}},
-        {LR11x0::MODE_WIFI, {LOW, LOW}},  END_OF_MODE_TABLE,
-    };
-
-#else
-
-    // set RF switch configuration for Wio WM1110
-    // Wio WM1110 uses DIO5 and DIO6 for RF switching
-
-    static const uint32_t rfswitch_dio_pins[] = {RADIOLIB_LR11X0_DIO5, RADIOLIB_LR11X0_DIO6, RADIOLIB_NC, RADIOLIB_NC,
-                                                 RADIOLIB_NC};
-
-    static const Module::RfSwitchMode_t rfswitch_table[] = {
-        // mode                  DIO5  DIO6
-        {LR11x0::MODE_STBY, {LOW, LOW}},  {LR11x0::MODE_RX, {HIGH, LOW}},
-        {LR11x0::MODE_TX, {HIGH, HIGH}},  {LR11x0::MODE_TX_HP, {LOW, HIGH}},
-        {LR11x0::MODE_TX_HF, {LOW, LOW}}, {LR11x0::MODE_GNSS, {LOW, LOW}},
-        {LR11x0::MODE_WIFI, {LOW, LOW}},  END_OF_MODE_TABLE,
-    };
-
-#endif
-
-// We need to do this before begin() call
-#ifdef LR11X0_DIO_AS_RF_SWITCH
-    LOG_DEBUG("Setting DIO RF switch\n");
-    bool dioAsRfSwitch = true;
-#elif defined(ARCH_PORTDUINO)
-    bool dioAsRfSwitch = false;
-    if (settingsMap[dio2_as_rf_switch]) {
-        LOG_DEBUG("Setting DIO RF switch\n");
-        dioAsRfSwitch = true;
-    }
-#else
-    bool dioAsRfSwitch = false;
-#endif
-
-    if (dioAsRfSwitch)
-        lora.setRfSwitchTable(rfswitch_dio_pins, rfswitch_table);
-
-=======
->>>>>>> ef1f0cb0
     int res = lora.begin(getFreq(), bw, sf, cr, syncWord, power, preambleLength, tcxoVoltage);
     // \todo Display actual typename of the adapter, not just `LR11x0`
     LOG_INFO("LR11x0 init result %d\n", res);
